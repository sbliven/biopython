#!/usr/bin/env python
# This code is part of the Biopython distribution and governed by its
# license.  Please see the LICENSE file that should have been included
# as part of this package.
"""Run a set of PyUnit-based regression tests.

This will find all modules whose name is "test_*.py" in the test
directory, and run them.  Various command line options provide
additional facilities.

Command line options:

--help        -- show usage info
--offline     -- skip tests which require internet access
-g;--generate -- write the output file for a test instead of comparing it.
                 The name of the test to write the output for must be
                 specified.
-v;--verbose  -- run tests with higher verbosity (does not affect our
                 print-and-compare style unit tests).
<test_name>   -- supply the name of one (or more) tests to be run.
                 The .py file extension is optional.
doctest       -- run the docstring tests.
By default, all tests are run.
"""

# The default verbosity (not verbose)
VERBOSITY = 0

# standard modules
import sys
import cStringIO
import os
import re
import getopt
import time
import traceback
import unittest
import doctest
import distutils.util
import gc

def is_pypy():
    import platform
    try:
        if platform.python_implementation()=='PyPy':
            return True
    except AttributeError:
        #New in Python 2.6, not in Jython yet either
        pass
    return False

def is_numpy():
    if is_pypy():
        return False
    try:
        import numpy
        del numpy
        return True
    except ImportError:
        return False

# This is the list of modules containing docstring tests.
# If you develop docstring tests for other modules, please add
# those modules here. Please sort names alphabetically.
DOCTEST_MODULES = [
                   "Bio.Align",
                   "Bio.Align.Generic",
                   "Bio.Align.Applications._Clustalw",
                   "Bio.Align.Applications._ClustalOmega",
                   "Bio.Align.Applications._Mafft",
                   "Bio.Align.Applications._Muscle",
                   "Bio.Align.Applications._Probcons",
                   "Bio.Align.Applications._Prank",
                   "Bio.Align.Applications._TCoffee",
                   "Bio.AlignIO",
                   "Bio.AlignIO.StockholmIO",
                   "Bio.Alphabet",
                   "Bio.Application",
                   "Bio.bgzf",
                   "Bio.Blast.Applications",
                   "Bio.Emboss.Applications",
                   "Bio.GenBank",
                   "Bio.KEGG.Compound",
                   "Bio.KEGG.Enzyme",
                   "Bio.Motif",
                   "Bio.Motif.Applications._XXmotif",
                   "Bio.pairwise2",
<<<<<<< HEAD
                   "Bio.Phylo.Applications._Raxml",
=======
                   "Bio.SearchIO",
                   "Bio.SearchIO._model",
                   "Bio.SearchIO._model.query",
                   "Bio.SearchIO._model.hit",
                   "Bio.SearchIO._model.hsp",
                   "Bio.SearchIO.BlastIO",
                   "Bio.SearchIO.HmmerIO",
                   "Bio.SearchIO.FastaIO",
                   "Bio.SearchIO.BlatIO",
                   "Bio.SearchIO.ExonerateIO",
>>>>>>> b861d576
                   "Bio.Seq",
                   "Bio.SeqIO",
                   "Bio.SeqIO.FastaIO",
                   "Bio.SeqIO.AceIO",
                   "Bio.SeqIO.PhdIO",
                   "Bio.SeqIO.QualityIO",
                   "Bio.SeqIO.SffIO",
                   "Bio.SeqFeature",
                   "Bio.SeqRecord",
                   "Bio.SeqUtils",
                   "Bio.SeqUtils.MeltingTemp",
                   "Bio.Sequencing.Applications._Novoalign",
                   "Bio.Wise",
                   "Bio.Wise.psw",
                  ]
#Silently ignore any doctests for modules requiring numpy!
if is_numpy():
    DOCTEST_MODULES.extend(["Bio.Statistics.lowess",
                            "Bio.PDB.Polypeptide",
                            "Bio.PDB.Selection"
                            ])


try:
    import sqlite3
    del sqlite3
except ImportError:
    #Missing on Jython or Python 2.4
    DOCTEST_MODULES.remove("Bio.SeqIO")
    DOCTEST_MODULES.remove("Bio.SearchIO")

#Skip Bio.Seq doctest under Python 3, see http://bugs.python.org/issue7490
if sys.version_info[0] == 3:
    DOCTEST_MODULES.remove("Bio.Seq")

system_lang = os.environ.get('LANG', 'C') #Cache this

def main(argv):
    """Run tests, return number of failures (integer)."""
    # insert our paths in sys.path:
    # ../build/lib.*
    # ..
    # Q. Why this order?
    # A. To find the C modules (which are in ../build/lib.*/Bio)
    # Q. Then, why ".."?
    # A. Because Martel may not be in ../build/lib.*
    test_path = sys.path[0] or "."
    source_path = os.path.abspath("%s/.." % test_path)
    sys.path.insert(1, source_path)
    build_path = os.path.abspath("%s/../build/lib.%s-%s" % (
        test_path, distutils.util.get_platform(), sys.version[:3]))
    if os.access(build_path, os.F_OK):
        sys.path.insert(1, build_path)

    # Using "export LANG=C" (which should work on Linux and similar) can
    # avoid problems detecting optional command line tools on
    # non-English OS (we may want 'command not found' in English).
    # HOWEVER, we do not want to change the default encoding which is
    # rather important on Python 3 with unicode.
    #lang = os.environ['LANG']
    
    # get the command line options
    try:
        opts, args = getopt.getopt(argv, 'gv', ["generate", "verbose",
            "doctest", "help", "offline"])
    except getopt.error, msg:
        print msg
        print __doc__
        return 2

    verbosity = VERBOSITY

    # deal with the options
    for o, a in opts:
        if o == "--help":
            print __doc__
            return 0
        if o == "--offline":
            print "Skipping any tests requiring internet access"
            #This is a bit of a hack...
            import requires_internet
            requires_internet.check.available = False
            #The check() function should now report internet not available
        if o == "-g" or o == "--generate":
            if len(args) > 1:
                print "Only one argument (the test name) needed for generate"
                print __doc__
                return 2
            elif len(args) == 0:
                print "No test name specified to generate output for."
                print __doc__
                return 2
            # strip off .py if it was included
            if args[0][-3:] == ".py":
                args[0] = args[0][:-3]

            test = ComparisonTestCase(args[0])
            test.generate_output()
            return 0

        if o == "-v" or o == "--verbose":
            verbosity = 2

    # deal with the arguments, which should be names of tests to run
    for arg_num in range(len(args)):
        # strip off the .py if it was included
        if args[arg_num][-3:] == ".py":
            args[arg_num] = args[arg_num][:-3]

    print "Python version:", sys.version
    print "Operating system:", os.name, sys.platform

    # run the tests
    runner = TestRunner(args, verbosity)
    return runner.run()


class ComparisonTestCase(unittest.TestCase):
    """Run a print-and-compare test and compare its output against expected output.
    """

    def __init__(self, name, output=None):
        """Initialize with the test to run.

        Arguments:
        o name - The name of the test. The expected output should be
          stored in the file output/name.
        o output - The output that was generated when this test was run.
        """
        unittest.TestCase.__init__(self)
        self.name = name
        self.output = output

    def shortDescription(self):
        return self.name

    def runTest(self):
        # check the expected output to be consistent with what
        # we generated
        outputdir = os.path.join(TestRunner.testdir, "output")
        outputfile = os.path.join(outputdir, self.name)
        try:
            if sys.version_info[0] >= 3:
                #Python 3 problem: Can't use utf8 on output/test_geo
                #due to micro (\xb5) and degrees (\xb0) symbols
                expected = open(outputfile, encoding="latin")
            else:
                expected = open(outputfile, 'rU')
        except IOError:
            self.fail("Warning: Can't open %s for test %s" % (outputfile, self.name))

        self.output.seek(0)
        # first check that we are dealing with the right output
        # the first line of the output file is the test name
        expected_test = expected.readline().strip()

        if expected_test != self.name:
            expected.close()
            raise ValueError("\nOutput:   %s\nExpected: %s" \
                  % (self.name, expected_test))

        # now loop through the output and compare it to the expected file
        while True:
            expected_line = expected.readline()
            output_line = self.output.readline()

            # stop looping if either of the info handles reach the end
            if not(expected_line) or not(output_line):
                # make sure both have no information left
                assert expected_line == '', "Unread: %s" % expected_line
                assert output_line == '', "Extra output: %s" % output_line
                break

            # normalize the newlines in the two lines
            expected_line = expected_line.strip("\r\n")
            output_line = output_line.strip("\r\n")

            # if the line is a doctest or PyUnit time output like:
            # Ran 2 tests in 0.285s
            # ignore it, so we don't have problems with different running times
            if re.compile("^Ran [0-9]+ tests? in ").match(expected_line):
                pass
            # otherwise make sure the two lines are the same
            elif expected_line != output_line:
                expected.close()
                raise ValueError("\nOutput  : %s\nExpected: %s" \
                      % (repr(output_line), repr(expected_line)))
        expected.close()

    def generate_output(self):
        """Generate the golden output for the specified test.
        """
        outputdir = os.path.join(TestRunner.testdir, "output")
        outputfile = os.path.join(outputdir, self.name)

        output_handle = open(outputfile, 'w')

        # write the test name as the first line of the output
        output_handle.write(self.name + "\n")

        # remember standard out so we can reset it after we are done
        save_stdout = sys.stdout
        try:
            # write the output from the test into a string
            sys.stdout = output_handle
            __import__(self.name)
        finally:
            output_handle.close()
            # return standard out to its normal setting
            sys.stdout = save_stdout


class TestRunner(unittest.TextTestRunner):

    if __name__ == '__main__':
        file = sys.argv[0]
    else:
        file = __file__
    testdir = os.path.dirname(file) or os.curdir

    def __init__(self, tests=[], verbosity=0):
        # if no tests were specified to run, we run them all
        # including the doctests
        self.tests = tests
        if not self.tests:
            # Make a list of all applicable test modules.
            names = os.listdir(TestRunner.testdir)
            for name in names:
                if name[:5] == "test_" and name[-3:] == ".py":
                    self.tests.append(name[:-3])
            self.tests.sort()
            self.tests.append("doctest")
        if "doctest" in self.tests:
            self.tests.remove("doctest")
            self.tests.extend(DOCTEST_MODULES)
        stream = cStringIO.StringIO()
        unittest.TextTestRunner.__init__(self, stream,
                verbosity=verbosity)

    def runTest(self, name):
        from Bio import MissingExternalDependencyError
        result = self._makeResult()
        output = cStringIO.StringIO()
        # Restore the language and thus default encoding (in case a prior
        # test changed this, e.g. to help with detecting command line tools)
        global system_lang
        os.environ['LANG']=system_lang
        # Note the current directory:
        cur_dir = os.path.abspath(".")
        try:
            stdout = sys.stdout
            sys.stdout = output
            if name.startswith("test_"):
                sys.stderr.write("%s ... " % name)
                #It's either a unittest or a print-and-compare test
                suite = unittest.TestLoader().loadTestsFromName(name)
                if suite.countTestCases()==0:
                    # This is a print-and-compare test instead of a
                    # unittest-type test.
                    test = ComparisonTestCase(name, output)
                    suite = unittest.TestSuite([test])
            else:
                #It's a doc test
                sys.stderr.write("%s docstring test ... " % name)
                #Can't use fromlist=name.split(".") until python 2.5+
                module = __import__(name, None, None, name.split("."))
                suite = doctest.DocTestSuite(module, optionflags=doctest.ELLIPSIS)
                del module
            suite.run(result)
            if cur_dir != os.path.abspath("."):
                sys.stderr.write("FAIL\n")
                result.stream.write(result.separator1+"\n")
                result.stream.write("ERROR: %s\n" % name)
                result.stream.write(result.separator2+"\n")
                result.stream.write("Current directory changed\n")
                result.stream.write("Was: %s\n" % cur_dir)
                result.stream.write("Now: %s\n" % os.path.abspath("."))
                os.chdir(cur_dir)
                if not result.wasSuccessful():
                    result.printErrors()
                return False
            elif result.wasSuccessful():
                sys.stderr.write("ok\n")
                return True
            else:
                sys.stderr.write("FAIL\n")
                result.printErrors()
            return False
        except MissingExternalDependencyError, msg:
            sys.stderr.write("skipping. %s\n" % msg)
            return True
        except Exception, msg:
            # This happened during the import
            sys.stderr.write("ERROR\n")
            result.stream.write(result.separator1+"\n")
            result.stream.write("ERROR: %s\n" % name)
            result.stream.write(result.separator2+"\n")
            result.stream.write(traceback.format_exc())
            return False
        except KeyboardInterrupt, err:
            # Want to allow this, and abort the test
            # (see below for special case)
            raise err
        except:
            # This happens in Jython with java.lang.ClassFormatError:
            # Invalid method Code length ...
            sys.stderr.write("ERROR\n")
            result.stream.write(result.separator1+"\n")
            result.stream.write("ERROR: %s\n" % name)
            result.stream.write(result.separator2+"\n")
            result.stream.write(traceback.format_exc())
            return False
        finally:
            sys.stdout = stdout
            #Running under PyPy we were leaking file handles...
            gc.collect()

    def run(self):
        """Run tests, return number of failures (integer)."""
        failures = 0
        startTime = time.time()
        for test in self.tests:
            ok = self.runTest(test)
            if not ok:
                failures += 1
        total = len(self.tests)
        stopTime = time.time()
        timeTaken = stopTime - startTime
        sys.stderr.write(self.stream.getvalue())
        sys.stderr.write('-' * 70 + "\n")
        sys.stderr.write("Ran %d test%s in %.3f seconds\n" %
                            (total, total != 1 and "s" or "", timeTaken))
        sys.stderr.write("\n")
        if failures:
            sys.stderr.write("FAILED (failures = %d)\n" % failures)
        return failures


if __name__ == "__main__":
    errors = main(sys.argv[1:])
    if errors:
        #Doing a sys.exit(...) isn't nice if run from IDLE...
        sys.exit(1)<|MERGE_RESOLUTION|>--- conflicted
+++ resolved
@@ -85,9 +85,7 @@
                    "Bio.Motif",
                    "Bio.Motif.Applications._XXmotif",
                    "Bio.pairwise2",
-<<<<<<< HEAD
                    "Bio.Phylo.Applications._Raxml",
-=======
                    "Bio.SearchIO",
                    "Bio.SearchIO._model",
                    "Bio.SearchIO._model.query",
@@ -98,7 +96,6 @@
                    "Bio.SearchIO.FastaIO",
                    "Bio.SearchIO.BlatIO",
                    "Bio.SearchIO.ExonerateIO",
->>>>>>> b861d576
                    "Bio.Seq",
                    "Bio.SeqIO",
                    "Bio.SeqIO.FastaIO",
